--- conflicted
+++ resolved
@@ -24,16 +24,13 @@
     "uvicorn (>=0.35.0,<0.36.0)",
     "requests (>=2.32.4,<3.0.0)",
     "weaviate-client (>=4.16.1,<5.0.0)",
-<<<<<<< HEAD
     "openai-agents (>=0.2.2,<0.3.0)",
-    "sse-starlette>=1.8.2"
-=======
+    "sse-starlette>=1.8.2",
     "langgraph (>=0.5.3,<0.6.0)",
     "langsmith (>=0.4.8,<0.5.0)",
     "langchain-openai (>=0.3.28,<0.4.0)",
     "langchain-core (>=0.3.69,<0.4.0)",
     "httpx (>=0.28.1,<0.29.0)"
->>>>>>> a95a6183
 ]
 
 
